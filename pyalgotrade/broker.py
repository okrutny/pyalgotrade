# PyAlgoTrade
# 
# Copyright 2011 Gabriel Martin Becedillas Ruiz
# 
# Licensed under the Apache License, Version 2.0 (the "License");
# you may not use this file except in compliance with the License.
# You may obtain a copy of the License at
# 
#   http://www.apache.org/licenses/LICENSE-2.0
# 
# Unless required by applicable law or agreed to in writing, software
# distributed under the License is distributed on an "AS IS" BASIS,
# WITHOUT WARRANTIES OR CONDITIONS OF ANY KIND, either express or implied.
# See the License for the specific language governing permissions and
# limitations under the License.

"""
.. moduleauthor:: Gabriel Martin Becedillas Ruiz <gabriel.becedillas@gmail.com>
"""

import observer

######################################################################
## Exceptions

class NotEnoughCash(Exception):
	def __init__(self):
		Exception.__init__(self, "Not enough cash")

######################################################################
## Commissions

class Commission:
	def calculate(self, order, price, quantity):
		raise Exception("Not implemented")

class NoCommission(Commission):
	def calculate(self, order, price, quantity):
		return 0

class FixedCommission(Commission):
	def __init__(self, cost):
		self.__cost = cost

	def calculate(self, order, price, quantity):
		return self.__cost

######################################################################
## Orders
## http://stocks.about.com/od/tradingbasics/a/markords.htm

class Order:
	"""Base class for orders. 

	:param action: The order action.
	:param instrument: Instrument identifier.
	:type instrument: string.
	:param quantity: Order quantity.
	:type quantity: int.
	:param goodTillCanceled: True if the order is good till canceled. Orders that are not filled by the time the session closes will be will be automatically canceled if they were not set as good till canceled.
	:type goodTillCanceled: boolean.

	.. note::

		Valid **action** parameter values are:

		 * Order.Action.BUY
		 * Order.Action.SELL
		 * Order.Action.SELL_SHORT

		This is a base class and should not be used directly.
	"""

	class Action:
		BUY					= 1
		SELL				= 2
		SELL_SHORT			= 3

	class State:
		ACCEPTED			= 1
		CANCELED			= 2
		FILLED				= 3

	class Type:
		MARKET				= 1
		LIMIT				= 2
		STOP				= 3
		STOP_LIMIT			= 4
		EXEC_IF_FILLED		= 5

	def __init__(self, type, action, instrument, price, quantity, goodTillCanceled = False):
		self.__type = type
		self.__action = action
		self.__instrument = instrument
		self.__price = price
		self.__quantity = quantity
		self.__executionInfo = None
		self.__goodTillCanceled = goodTillCanceled
		self.__state = Order.State.ACCEPTED

	def getType(self):
		"""Returns the order type"""
		return self.__type

	def getAction(self):
		"""Returns the order action."""
		return self.__action

	def getState(self):
		"""Returns the order state.

		Valid order states are:
		 * Order.State.ACCEPTED (the initial state).
		 * Order.State.CANCELED
		 * Order.State.FILLED
		"""
		return self.__state

	def isAccepted(self):
		"""Returns True if the order state is Order.State.ACCEPTED."""
		return self.__state == Order.State.ACCEPTED

	def isCanceled(self):
		"""Returns True if the order state is Order.State.CANCELED."""
		return self.__state == Order.State.CANCELED

	def isFilled(self):
		"""Returns True if the order state is Order.State.FILLED."""
		return self.__state == Order.State.FILLED

	def cancel(self):
		"""Cancels an accepted order. If the order is filled an Exception is raised."""
		if self.isFilled():
			raise Exception("Can't cancel order that has already been processed")
		self.__state = Order.State.CANCELED

	def getInstrument(self):
		"""Returns the instrument identifier."""
		return self.__instrument

	def getPrice(self):
		"""Returns order price."""
		return self.__price

	def getQuantity(self):
		"""Returns the quantity."""
		return self.__quantity

	def getGoodTillCanceled(self):
		"""Returns True if the order is good till canceled."""
		return self.__goodTillCanceled

	def setExecuted(self, orderExecutionInfo):
		self.__executionInfo = orderExecutionInfo
		self.__state = Order.State.FILLED

	def checkCanceled(self, bars):
		# If its the last bar of the session and the order is not GTC, then cancel it.
		if self.isAccepted() and self.getGoodTillCanceled() == False and bars.getBar(self.__instrument).getSessionClose():
			self.__state = Order.State.CANCELED

	def getExecutionInfo(self):
		"""Returns the order execution info if the order was filled, or None otherwise.

		:rtype: :class:`OrderExecutionInfo`.
		"""
		return self.__executionInfo

class MarketOrder(Order):
	"""
	An :class:`Order` subclass that instructs the broker to buy or sell the stock immediately at the prevailing price, whatever that may be.
	If useClosingPrice is set to False then the opening price will be used to fill the order, otherwise the closing price will be used.
	"""

	def __init__(self, action, instrument, quantity, goodTillCanceled = False, useClosingPrice = False):
		price = 0
		Order.__init__(self, Order.Type.MARKET, action, instrument, price, quantity, goodTillCanceled)
		self.__useClosingPrice = useClosingPrice

	def getUseClosingPrice(self):
		return self.__useClosingPrice

class LimitOrder(Order):
	"""
	An :class:`Order` subclass that instructs the broker to buy or sell the stock stock at a particular price.
	The purchase or sale will not happen unless you get your price.
	"""

	def __init__(self, action, instrument, price, quantity, goodTillCanceled = False):
		Order.__init__(self, Order.Type.LIMIT, action, instrument, price, quantity, goodTillCanceled)


class StopOrder(Order):
	"""
	An :class:`Order` subclass that gives your broker a price trigger that protects you from a big drop in a stock.
		You enter a stop loss order at a point below the current market price. If the stock falls to this price point, 
		the stop loss order becomes a market order and your broker sells the stock. If the stock stays level or rises, 
		the stop loss order does nothing.
	"""

	def __init__(self, action, instrument, price, quantity, goodTillCanceled = False):
		Order.__init__(self, Order.Type.STOP, action, instrument, price, quantity, goodTillCanceled)

class StopLimitOrder(Order):
	"""
	An :class:`Order` subclass that gives your broker a price trigger that protects you from a big drop in a stock.
		You enter a stop loss order at a point below the current market price. If the stock falls to this price point, 
		the stop loss order becomes a limit order with the defined limit price. If the stock stays level or rises, 
		the stop loss order does nothing.
	"""
	def __init__(self, action, instrument, limitPrice, stopPrice, quantity, goodTillCanceled = False):
		Order.__init__(self, Order.Type.STOP_LIMIT, action, instrument, limitPrice, quantity, goodTillCanceled)
		self.__stopPrice = stopPrice
		self.__limitOrderActive = False # Set to true when the limit order is activated (stop price is hit)
		
	def getStopPrice(self):
		"""Returns orders stop price."""
		return self.__stopPrice

	def setLimitOrderActive(self, limitOrderActive):
		"""Sets the Limit Order Active boolean variable:
		Indicates if the Stop price is broken and the Limit Order is
		active on the market."""
		self.__limitOrderActive = limitOrderActive

	def isLimitOrderActive(self):
		"""Returns the Limit Order Active boolean variable"""
		return self.__limitOrderActive


# Special order wrapper that executes an order (dependent) only if another order (independent) was filled.
class ExecuteIfFilled:
	def __init__(self, dependent, independent):
		self.__type = Order.Type.EXEC_IF_FILLED
		self.__dependent = dependent
		self.__independent = independent

	def getType(self):
		return self.__type

	def getDependent(self):
		return self.__dependent

	def getIndependent(self):
		return self.__independent

	def __getattr__(self, name):
		return getattr(self.__dependent, name) 

class OrderExecutionInfo:
	"""Execution information for a filled order."""
	def __init__(self, price, commission, dateTime):
		self.__price = price
		self.__commission = commission
		self.__dateTime = dateTime

	def getPrice(self):
		"""Returns execution price."""
		return self.__price

	def getCommission(self):
		"""Returns commission applied."""
		return self.__commission

	def getDateTime(self):
		"""Returns the :class:`datatime.datetime` when the order was executed."""
		return self.__dateTime

######################################################################
## BasicBroker
class BasicBroker:
	def __init__(self):
		self.__orderUpdatedEvent = observer.Event()

	def getOrderUpdatedEvent(self):
		return self.__orderUpdatedEvent

	def start(self):
		raise NotImplementedError()

	def stop(self):
		raise NotImplementedError()

	def join(self):
		raise NotImplementedError()

	# Return True if there are not more events to dispatch.
	def stopDispatching(self):
		raise NotImplementedError()

	# Dispatch events.
	def dispatch(self):
		raise NotImplementedError()

######################################################################
## Broker

<<<<<<< HEAD
class BasicBroker:
=======
class Broker(BasicBroker):
>>>>>>> ee7216e8
	"""Class responsible for processing orders.
	:param cash: The initial amount of cash.
	:type cash: int or float.
	:param barFeed: The bar feed that will provide the bars.
	:type barFeed: :class:`pyalgotrade.barfeed.BarFeed`
	:param commission: An object responsible for calculating order commissions.
	:type commission: :class:`Commission`
	"""
<<<<<<< HEAD
	def __init__(self, cash, commission = None):
=======

	def __init__(self, cash, barFeed, commission = None):
		BasicBroker.__init__(self)
>>>>>>> ee7216e8
		assert(cash >= 0)
		self.__cash = cash
		if commission is None:
			self.__commission = NoCommission()
		else:
			self.__commission = commission
<<<<<<< HEAD
		self.__orderUpdatedEvent = observer.Event()
	
	def getCash(self):
		"""Returns the amount of cash."""
		return self.__cash

	def setCash(self, cash):
		self.__cash = cash

	def setCommission(self, commission):
		self.__commission = commission
	
	def getCommission(self):
		return self.__commission
=======
		self.__pendingOrders = []
		self.__useAdjustedValues = False
>>>>>>> ee7216e8

		# It is VERY important that the broker subscribes to barfeed events before the strategy.
		barFeed.getNewBarsEvent().subscribe(self.onBars)
		self.__barFeed = barFeed

	def placeOrder(self, order):
		"""Submits an order.

		:param order: The order to submit.
		:type order: :class:`Order`.
		"""
		raise Exception("Not implemented")
	
	def onBars(self, bars):
		raise Exception("Not implemented")
	
	def createLongMarketOrder(self, instrument, quantity, goodTillCanceled=False, useClosingPrice=False): 
		return(MarketOrder(Order.Action.BUY, instrument, quantity, goodTillCanceled, useClosingPrice))

	def createShortMarketOrder(self, instrument, quantity, goodTillCanceled=False, useClosingPrice=False): 
		return(MarketOrder(Order.Action.SELL, instrument, quantity, goodTillCanceled, useClosingPrice))

	def createLongLimitOrder(self, instrument, price, quantity, goodTillCanceled=False): 
		return(LimitOrder(Order.Action.BUY, instrument, price, quantity, goodTillCanceled))

	def createShortLimitOrder(self, instrument, price, quantity, goodTillCanceled=False): 
		return(LimitOrder(Order.Action.SELL, instrument, price, quantity, goodTillCanceled))

	def createLongStopOrder(self, instrument, price, quantity, goodTillCanceled=False): 
		return(StopOrder(Order.Action.BUY, instrument, price, quantity, goodTillCanceled))

	def createShortStopOrder(self, instrument, price, quantity, goodTillCanceled=False): 
		return(StopOrder(Order.Action.SELL, instrument, price, quantity, goodTillCanceled))

	def createLongStopLimitOrder(self, instrument, limitPrice, stopPrice, quantity, goodTillCanceled=False): 
		return(StopLimitOrder(Order.Action.BUY, instrument, limitPrice, stopPrice, quantity, goodTillCanceled))

	def createShortStopLimitOrder(self, instrument, limitPrice, stopPrice, quantity, goodTillCanceled=False): 
		return(StopLimitOrder(Order.Action.SELL, instrument, limitPrice, stopPrice, quantity, goodTillCanceled))


class Broker(BasicBroker):
	"""Class responsible for processing orders.
	:param cash: The initial amount of cash.
	:type cash: int or float.
	:param commission: An object responsible for calculating order commissions.
	:type commission: :class:`Commission`
	"""
	def __init__(self, cash, commission = None):
		BasicBroker.__init__(self, cash, commission)

		self.__pendingOrders = []
		self.__useAdjustedValues = False
		self.__shares = {}

	def getUseAdjustedValues(self):
		return self.__useAdjustedValues

	def setUseAdjustedValues(self, useAdjusted):
		self.__useAdjustedValues = useAdjusted

	def getPendingOrders(self):
		return self.__pendingOrders

	def getShares(self, instrument):
		"""Returns the number of shares for an instrument."""
		self.__shares.setdefault(instrument, 0)
		return self.__shares[instrument]

	def getValue(self, bars):
		"""Returns the portfolio value (cash + shares) for the given bars prices.

		:param bars: The bars to use to calculate share values.
		:type bars: :class:`pyalgotrade.bar.Bars`.
		"""
		ret = self.getCash()
		for instrument, shares in self.__shares.iteritems():
			if self.getUseAdjustedValues():
				instrumentPrice = bars.getBar(instrument).getAdjClose()
			else:
				instrumentPrice = bars.getBar(instrument).getClose()
			ret += instrumentPrice * shares
		return ret

	# Tries to commit an order execution. Returns True if the order was commited, or False is there is not enough cash.
	def commitOrderExecution(self, order, price, quantity, dateTime):
		if order.getAction() == Order.Action.BUY:
			cost = price * quantity * -1
			assert(cost < 0)
			sharesDelta = quantity
		elif order.getAction() in [Order.Action.SELL, Order.Action.SELL_SHORT]:
			cost = price * quantity
			assert(cost > 0)
			sharesDelta = quantity * -1
		else:
			assert(False)

		ret = False
		commission = self.getCommission().calculate(order, price, quantity)
		cost -= commission
		resultingCash = self.getCash() + cost

		# Check that we're ok on cash after the commission.
		if resultingCash >= 0:
			# Commit the order execution.
			self.setCash(resultingCash)
			self.__shares[order.getInstrument()] = self.getShares(order.getInstrument()) + sharesDelta
			ret = True

			# Update the order.
			orderExecutionInfo = OrderExecutionInfo(price, commission, dateTime)
			order.setExecuted(orderExecutionInfo)

		return ret

	def placeOrder(self, order):
		"""Submits an order.

		:param order: The order to submit.
		:type order: :class:`Order`.
		"""

		if not order.isAccepted() or order in self.__pendingOrders:
			raise Exception("Can't place the same order twice")

		self.__pendingOrders.append(order)


	def __processOrder(self, order, bars):
		orderType = order.getType()
		orderAction = order.getAction()

		if orderType != Order.Type.EXEC_IF_FILLED:
			bar_ = bars.getBar(order.getInstrument())
			quantity = order.getQuantity()
			dateTime = bar_.getDateTime()
		
		if orderType == Order.Type.MARKET:
			# Try to fill the order at the Open price.

			if order.getUseClosingPrice():
				if self.getUseAdjustedValues():
					price = bar_.getAdjClose()
				else:
					price =  bar_.getClose()
			else:
				if self.getUseAdjustedValues():
					price = bar_.getAdjOpen()
				else:
					price =  bar_.getOpen()

			self.commitOrderExecution(order, price, quantity, dateTime)

			order.checkCanceled(bars)
		elif orderType == Order.Type.LIMIT:
			# Check if we have reached the limit price:
			high = bar_.getHigh()
			low = bar_.getLow()

			price = order.getPrice()

			if price <= low and orderAction == Order.Action.BUY:
				# Limit price reached, mark the order executed
				self.commitOrderExecution(order, price, quantity, dateTime)
			elif price <= high and orderAction in (Order.Action.SELL, Order.Action.SELL_SHORT):
				# Limit price reached, mark the order executed
				self.commitOrderExecution(order, price, quantity, dateTime)

			order.checkCanceled(bars)
		elif orderType == Order.Type.STOP:
			# Check if we have reached the stop price:
			high = bar_.getHigh()
			low = bar_.getLow()
			close = bar_.getClose()

			price = order.getPrice()

			# Stop price reached, initiate a market order.
			# Fill the market order with the worst price: 
			#   High for Long, Low for Short orders
			if price <= high and orderAction == Order.Action.BUY:
				orderPrice = high
				self.commitOrderExecution(order, orderPrice, quantity, dateTime)
			elif price >= low and orderAction in (Order.Action.SELL, Order.Action.SELL_SHORT):
				orderPrice = low
				self.commitOrderExecution(order, orderPrice, quantity, dateTime)

			order.checkCanceled(bars)
		elif orderType == Order.Type.STOP_LIMIT:
			# Check if we have reached the stop price:
			high = bar_.getHigh()
			low = bar_.getLow()
			close = bar_.getClose()
			
			limitPrice = order.getPrice()
			stopPrice = order.getStopPrice()
			
			# Check if we have ever reached the stop price
			if order.isLimitOrderActive():
				if limitPrice >= low and orderAction == Order.Action.BUY:
					self.commitOrderExecution(order, limitPrice, quantity, dateTime)
				elif limitPrice <= high and orderAction in (Order.Action.SELL, Order.Action.SELL_SHORT):
					self.commitOrderExecution(order, limitPrice, quantity, dateTime)
			else:
				if stopPrice <= high and orderAction == Order.Action.BUY:
					order.setLimitOrderActive(True)
				elif stopPrice <= low and orderAction in (Order.Action.SELL, Order.Action.SELL_SHORT):
					order.setLimitOrderActive(True)

			order.checkCanceled(bars)
		elif orderType == Order.Type.EXEC_IF_FILLED:
			dependent = order.getDependent()
			independent = order.getIndependent()

			if independent.isFilled():
				self.__processOrder(dependent, bars)
			elif independent.isCanceled(): 
				dependent.cancel()

		else:
			raise Exception("Invalid Order Type at Broker.__processOrder()")
			

	def onBars(self, bars):
		pendingOrders = self.__pendingOrders
		self.__pendingOrders = []

		for order in pendingOrders:
			if order.isAccepted():
				self.__processOrder(order, bars)
								
				if order.isAccepted():
					self.__pendingOrders.append(order)
				else:
					self.getOrderUpdatedEvent().emit(self, order)
			else:
				self.getOrderUpdatedEvent().emit(self, order)

<<<<<<< HEAD
# vim: noet:ci:pi:sts=0:sw=4:ts=4
=======
	def start(self):
		pass

	def stop(self):
		pass

	def join(self):
		pass

	def stopDispatching(self):
		# If there are no more events in the barfeed, then there is nothing left for us to do since all processing took
		# place while processing barfeed events.
		return self.__barFeed.stopDispatching()

	def dispatch(self):
		# All events were already emitted while handling barfeed events.
		pass
>>>>>>> ee7216e8
<|MERGE_RESOLUTION|>--- conflicted
+++ resolved
@@ -72,14 +72,14 @@
 	"""
 
 	class Action:
-		BUY					= 1
-		SELL				= 2
-		SELL_SHORT			= 3
+		BUY			= 1
+		SELL		= 2
+		SELL_SHORT	= 3
 
 	class State:
-		ACCEPTED			= 1
-		CANCELED			= 2
-		FILLED				= 3
+		ACCEPTED		= 1
+		CANCELED		= 2
+		FILLED			= 3
 
 	class Type:
 		MARKET				= 1
@@ -295,12 +295,9 @@
 ######################################################################
 ## Broker
 
-<<<<<<< HEAD
-class BasicBroker:
-=======
 class Broker(BasicBroker):
->>>>>>> ee7216e8
 	"""Class responsible for processing orders.
+
 	:param cash: The initial amount of cash.
 	:type cash: int or float.
 	:param barFeed: The bar feed that will provide the bars.
@@ -308,93 +305,23 @@
 	:param commission: An object responsible for calculating order commissions.
 	:type commission: :class:`Commission`
 	"""
-<<<<<<< HEAD
-	def __init__(self, cash, commission = None):
-=======
 
 	def __init__(self, cash, barFeed, commission = None):
 		BasicBroker.__init__(self)
->>>>>>> ee7216e8
 		assert(cash >= 0)
 		self.__cash = cash
+		self.__shares = {}
 		if commission is None:
 			self.__commission = NoCommission()
 		else:
 			self.__commission = commission
-<<<<<<< HEAD
-		self.__orderUpdatedEvent = observer.Event()
-	
-	def getCash(self):
-		"""Returns the amount of cash."""
-		return self.__cash
-
-	def setCash(self, cash):
-		self.__cash = cash
-
-	def setCommission(self, commission):
-		self.__commission = commission
-	
-	def getCommission(self):
-		return self.__commission
-=======
 		self.__pendingOrders = []
 		self.__useAdjustedValues = False
->>>>>>> ee7216e8
 
 		# It is VERY important that the broker subscribes to barfeed events before the strategy.
 		barFeed.getNewBarsEvent().subscribe(self.onBars)
 		self.__barFeed = barFeed
 
-	def placeOrder(self, order):
-		"""Submits an order.
-
-		:param order: The order to submit.
-		:type order: :class:`Order`.
-		"""
-		raise Exception("Not implemented")
-	
-	def onBars(self, bars):
-		raise Exception("Not implemented")
-	
-	def createLongMarketOrder(self, instrument, quantity, goodTillCanceled=False, useClosingPrice=False): 
-		return(MarketOrder(Order.Action.BUY, instrument, quantity, goodTillCanceled, useClosingPrice))
-
-	def createShortMarketOrder(self, instrument, quantity, goodTillCanceled=False, useClosingPrice=False): 
-		return(MarketOrder(Order.Action.SELL, instrument, quantity, goodTillCanceled, useClosingPrice))
-
-	def createLongLimitOrder(self, instrument, price, quantity, goodTillCanceled=False): 
-		return(LimitOrder(Order.Action.BUY, instrument, price, quantity, goodTillCanceled))
-
-	def createShortLimitOrder(self, instrument, price, quantity, goodTillCanceled=False): 
-		return(LimitOrder(Order.Action.SELL, instrument, price, quantity, goodTillCanceled))
-
-	def createLongStopOrder(self, instrument, price, quantity, goodTillCanceled=False): 
-		return(StopOrder(Order.Action.BUY, instrument, price, quantity, goodTillCanceled))
-
-	def createShortStopOrder(self, instrument, price, quantity, goodTillCanceled=False): 
-		return(StopOrder(Order.Action.SELL, instrument, price, quantity, goodTillCanceled))
-
-	def createLongStopLimitOrder(self, instrument, limitPrice, stopPrice, quantity, goodTillCanceled=False): 
-		return(StopLimitOrder(Order.Action.BUY, instrument, limitPrice, stopPrice, quantity, goodTillCanceled))
-
-	def createShortStopLimitOrder(self, instrument, limitPrice, stopPrice, quantity, goodTillCanceled=False): 
-		return(StopLimitOrder(Order.Action.SELL, instrument, limitPrice, stopPrice, quantity, goodTillCanceled))
-
-
-class Broker(BasicBroker):
-	"""Class responsible for processing orders.
-	:param cash: The initial amount of cash.
-	:type cash: int or float.
-	:param commission: An object responsible for calculating order commissions.
-	:type commission: :class:`Commission`
-	"""
-	def __init__(self, cash, commission = None):
-		BasicBroker.__init__(self, cash, commission)
-
-		self.__pendingOrders = []
-		self.__useAdjustedValues = False
-		self.__shares = {}
-
 	def getUseAdjustedValues(self):
 		return self.__useAdjustedValues
 
@@ -403,19 +330,29 @@
 
 	def getPendingOrders(self):
 		return self.__pendingOrders
+
+	def setCommission(self, commission):
+		self.__commission = commission
 
 	def getShares(self, instrument):
 		"""Returns the number of shares for an instrument."""
 		self.__shares.setdefault(instrument, 0)
 		return self.__shares[instrument]
 
+	def getCash(self):
+		"""Returns the amount of cash."""
+		return self.__cash
+
+	def setCash(self, cash):
+		self.__cash = cash
+	
 	def getValue(self, bars):
 		"""Returns the portfolio value (cash + shares) for the given bars prices.
 
 		:param bars: The bars to use to calculate share values.
 		:type bars: :class:`pyalgotrade.bar.Bars`.
 		"""
-		ret = self.getCash()
+		ret = self.__cash
 		for instrument, shares in self.__shares.iteritems():
 			if self.getUseAdjustedValues():
 				instrumentPrice = bars.getBar(instrument).getAdjClose()
@@ -438,14 +375,14 @@
 			assert(False)
 
 		ret = False
-		commission = self.getCommission().calculate(order, price, quantity)
+		commission = self.__commission.calculate(order, price, quantity)
 		cost -= commission
-		resultingCash = self.getCash() + cost
+		resultingCash = self.__cash + cost
 
 		# Check that we're ok on cash after the commission.
 		if resultingCash >= 0:
 			# Commit the order execution.
-			self.setCash(resultingCash)
+			self.__cash = resultingCash
 			self.__shares[order.getInstrument()] = self.getShares(order.getInstrument()) + sharesDelta
 			ret = True
 
@@ -467,110 +404,13 @@
 
 		self.__pendingOrders.append(order)
 
-
-	def __processOrder(self, order, bars):
-		orderType = order.getType()
-		orderAction = order.getAction()
-
-		if orderType != Order.Type.EXEC_IF_FILLED:
-			bar_ = bars.getBar(order.getInstrument())
-			quantity = order.getQuantity()
-			dateTime = bar_.getDateTime()
-		
-		if orderType == Order.Type.MARKET:
-			# Try to fill the order at the Open price.
-
-			if order.getUseClosingPrice():
-				if self.getUseAdjustedValues():
-					price = bar_.getAdjClose()
-				else:
-					price =  bar_.getClose()
-			else:
-				if self.getUseAdjustedValues():
-					price = bar_.getAdjOpen()
-				else:
-					price =  bar_.getOpen()
-
-			self.commitOrderExecution(order, price, quantity, dateTime)
-
-			order.checkCanceled(bars)
-		elif orderType == Order.Type.LIMIT:
-			# Check if we have reached the limit price:
-			high = bar_.getHigh()
-			low = bar_.getLow()
-
-			price = order.getPrice()
-
-			if price <= low and orderAction == Order.Action.BUY:
-				# Limit price reached, mark the order executed
-				self.commitOrderExecution(order, price, quantity, dateTime)
-			elif price <= high and orderAction in (Order.Action.SELL, Order.Action.SELL_SHORT):
-				# Limit price reached, mark the order executed
-				self.commitOrderExecution(order, price, quantity, dateTime)
-
-			order.checkCanceled(bars)
-		elif orderType == Order.Type.STOP:
-			# Check if we have reached the stop price:
-			high = bar_.getHigh()
-			low = bar_.getLow()
-			close = bar_.getClose()
-
-			price = order.getPrice()
-
-			# Stop price reached, initiate a market order.
-			# Fill the market order with the worst price: 
-			#   High for Long, Low for Short orders
-			if price <= high and orderAction == Order.Action.BUY:
-				orderPrice = high
-				self.commitOrderExecution(order, orderPrice, quantity, dateTime)
-			elif price >= low and orderAction in (Order.Action.SELL, Order.Action.SELL_SHORT):
-				orderPrice = low
-				self.commitOrderExecution(order, orderPrice, quantity, dateTime)
-
-			order.checkCanceled(bars)
-		elif orderType == Order.Type.STOP_LIMIT:
-			# Check if we have reached the stop price:
-			high = bar_.getHigh()
-			low = bar_.getLow()
-			close = bar_.getClose()
-			
-			limitPrice = order.getPrice()
-			stopPrice = order.getStopPrice()
-			
-			# Check if we have ever reached the stop price
-			if order.isLimitOrderActive():
-				if limitPrice >= low and orderAction == Order.Action.BUY:
-					self.commitOrderExecution(order, limitPrice, quantity, dateTime)
-				elif limitPrice <= high and orderAction in (Order.Action.SELL, Order.Action.SELL_SHORT):
-					self.commitOrderExecution(order, limitPrice, quantity, dateTime)
-			else:
-				if stopPrice <= high and orderAction == Order.Action.BUY:
-					order.setLimitOrderActive(True)
-				elif stopPrice <= low and orderAction in (Order.Action.SELL, Order.Action.SELL_SHORT):
-					order.setLimitOrderActive(True)
-
-			order.checkCanceled(bars)
-		elif orderType == Order.Type.EXEC_IF_FILLED:
-			dependent = order.getDependent()
-			independent = order.getIndependent()
-
-			if independent.isFilled():
-				self.__processOrder(dependent, bars)
-			elif independent.isCanceled(): 
-				dependent.cancel()
-
-		else:
-			raise Exception("Invalid Order Type at Broker.__processOrder()")
-			
-
 	def onBars(self, bars):
 		pendingOrders = self.__pendingOrders
 		self.__pendingOrders = []
 
 		for order in pendingOrders:
 			if order.isAccepted():
-				self.__processOrder(order, bars)
-								
+				order.tryExecute(self, bars)
 				if order.isAccepted():
 					self.__pendingOrders.append(order)
 				else:
@@ -578,9 +418,6 @@
 			else:
 				self.getOrderUpdatedEvent().emit(self, order)
 
-<<<<<<< HEAD
-# vim: noet:ci:pi:sts=0:sw=4:ts=4
-=======
 	def start(self):
 		pass
 
@@ -598,4 +435,3 @@
 	def dispatch(self):
 		# All events were already emitted while handling barfeed events.
 		pass
->>>>>>> ee7216e8
