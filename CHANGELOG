--- conflicted
+++ resolved
@@ -1,11 +1,8 @@
 Version 0.6
-<<<<<<< HEAD
 . [FIX] Fixes to the optimizer.local module when running on Windows.
-=======
 . [FIX] The marker style used by plotter.py was not supported in some matplotlib versions. Thanks Tibor Kiss for fixing this.
 . [FIX] Socket used to find a random port to listen on was not being closed (optimizer.local.find_port). Thanks Tibor Kiss for fixing this.
 . [NEW] pyalgotrade.optimizer.server.serve now returns the best results found.
->>>>>>> c5d1b4a8
 
 Version 0.5
 . [NEW] StrategyPlotter supports plotting a range.
